################################################################################
##
## Filename:	Makefile
##
## Project:	DSP Filtering Example Project
##
## Purpose:	To test a group of Verilog DSP filters via Verilator wrappers.
##		This file directs the compilation and build of several
##	filtering test programs, to prove that the filters work.
##
## Creator:	Dan Gisselquist, Ph.D.
##		Gisselquist Technology, LLC
##
################################################################################
##
## Copyright (C) 2017-2019, Gisselquist Technology, LLC
##
## This file is part of the DSP filtering set of designs.
##
## The DSP filtering designs are free RTL designs: you can redistribute them
## and/or modify any of them under the terms of the GNU Lesser General Public
## License as published by the Free Software Foundation, either version 3 of
## the License, or (at your option) any later version.
##
## The DSP filtering designs are distributed in the hope that they will be
## useful, but WITHOUT ANY WARRANTY; without even the implied warranty of
## MERCHANTIBILITY or FITNESS FOR A PARTICULAR PURPOSE.  See the GNU Lesser
## General Public License for more details.
##
## You should have received a copy of the GNU Lesser General Public License
## along with these designs.  (It's in the $(ROOT)/doc directory.  Run make
## with no target there if the PDF file isn't present.)  If not, see
## <http://www.gnu.org/licenses/> for a copy.
##
## License:	LGPL, v3, as defined and found on www.gnu.org,
##		http://www.gnu.org/licenses/lgpl.html
##
################################################################################
##
##
.PHONY: all
all:
CXX	:= g++
OBJDIR  := obj-pc
RTLD	:= ../../rtl
ifneq ($(VERILATOR_ROOT),)
VERILATOR:=$(VERILATOR_ROOT)/bin/verilator
else
VERILATOR_ROOT ?= $(shell bash -c 'verilator -V|grep VERILATOR_ROOT | head -1 | sed -e " s/^.*=\s*//"')
endif
export  $(VERILATOR)
VROOT  := $(VERILATOR_ROOT)
VDEFS  := $(shell ./vversion.sh)
INCS	:= -I$(RTLD)/obj_dir/ -I$(VROOT)/include -I../rtl/obj_dir
<<<<<<< HEAD
PROGRAMS := slowsymf_tb genericfir_tb fastfir_tb boxcar_tb lfsr_gal_tb lfsr_fib_tb delayw_tb slowfil_tb slowfil_srl_tb shalfband_tb lfsr_tb # symfil_tb
=======
PROGRAMS := slowsymf_tb genericfir_tb fastfir_tb boxcar_tb lfsr_gal_tb lfsr_fib_tb delayw_tb slowfil_tb shalfband_tb lfsr_tb slowfil_srl_tb # symfil_tb
>>>>>>> 5cd3fa14
SOURCES := $(addsuffix .cpp,$(PROGRAMS)) filtertb.cpp
VOBJDR	:= $(RTLD)/obj_dir
SYSVDR	:= $(VROOT)/include
VSRC	:= verilated.cpp verilated_vcd_c.cpp
VLIB	:= $(addprefix $(OBJDIR)/,$(subst .cpp,.o,$(VSRC)))
all:	$(PROGRAMS)
CFLAGS	:= -Wall -Og -g $(INCS) $(VDEFS)

$(OBJDIR)/%.o: %.cpp
	$(mk-objdir)
	$(CXX) $(CFLAGS) $(INCS) -c $< -o $@

$(OBJDIR)/%.o: $(SYSVDR)/%.cpp
	$(mk-objdir)
	$(CXX) $(CFLAGS) $(INCS) -c $< -o $@

genericfir_tb: $(OBJDIR)/genericfir_tb.o $(VLIB) $(VOBJDR)/Vgenericfir__ALL.a
	$(CXX) $(CFLAGS) $(INCS) $^ -o $@

fastfir_tb: $(OBJDIR)/fastfir_tb.o $(VLIB) $(VOBJDR)/Vfastfir__ALL.a
	$(CXX) $(CFLAGS) $(INCS) $^ -o $@

slowfil_tb: $(OBJDIR)/slowfil_tb.o $(VLIB) $(VOBJDR)/Vslowfil__ALL.a
	$(CXX) $(CFLAGS) $(INCS) $^ -o $@

slowfil_srl_tb: $(OBJDIR)/slowfil_srl_tb.o $(VLIB) $(VOBJDR)/Vslowfil_srl__ALL.a
	$(CXX) $(CFLAGS) $(INCS) $^ -o $@

slowsymf_tb: $(OBJDIR)/slowsymf_tb.o $(VLIB) $(VOBJDR)/Vslowsymf__ALL.a
	$(CXX) $(CFLAGS) $(INCS) $^ -o $@

shalfband_tb: $(OBJDIR)/shalfband_tb.o $(VLIB) $(VOBJDR)/Vshalfband__ALL.a
	$(CXX) $(FLAGS) $(INCS) $^ -o $@

symfil_tb: $(OBJDIR)/symfil_tb.o $(VLIB) $(VOBJDR)/Vsymfil__ALL.a
	$(CXX) $(CFLAGS) $(INCS) $^ -o $@

boxcar_tb: $(OBJDIR)/boxcar_tb.o $(VLIB) ../rtl/obj_dir/Vboxwrapper__ALL.a
	$(CXX) $(CFLAGS) $(INCS) $^ -o $@

lfsr_gal_tb: $(OBJDIR)/lfsr_gal_tb.o $(VLIB) $(VOBJDR)/Vlfsr_gal__ALL.a
	$(CXX) $(CFLAGS) $(INCS) $^ -o $@

lfsr_fib_tb: $(OBJDIR)/lfsr_fib_tb.o $(VLIB) $(VOBJDR)/Vlfsr_fib__ALL.a
	$(CXX) $(CFLAGS) $(INCS) $^ -o $@

lfsr_tb: $(OBJDIR)/lfsr_tb.o $(VLIB) $(VOBJDR)/Vlfsr__ALL.a
	$(CXX) $(CFLAGS) $(INCS) $^ -o $@

delayw_tb: $(OBJDIR)/delayw_tb.o $(VLIB) $(VOBJDR)/Vdelayw__ALL.a
	$(CXX) $(CFLAGS) $(INCS) $^ -o $@

#
# The "depends" target, to know what files things depend upon.  The depends
# file itself is kept in $(OBJDIR)/depends.txt
#
define	build-depends
	$(mk-objdir)
	@echo "Building dependency file"
	@$(CXX) $(CFLAGS) $(INCS) -MM $(SOURCES) > $(OBJDIR)/xdepends.txt
	@sed -e 's/^.*.o: /$(OBJDIR)\/&/' < $(OBJDIR)/xdepends.txt > $(OBJDIR)/depends.txt
	@rm $(OBJDIR)/xdepends.txt
endef

.PHONY: depends
depends: tags
	$(build-depends)

$(OBJDIR)/depends.txt: depends

#
define	mk-objdir
	@bash -c "if [ ! -e $(OBJDIR) ]; then mkdir -p $(OBJDIR); fi"
endef

#
# The "tags" target
#
tags:	$(SOURCES) $(HEADERS)
	@echo "Generating tags"
	@ctags $(SOURCES) $(HEADERS)

.PHONY: clean
clean:
	rm -f $(PROGRAMS)
	rm -rf $(OBJDIR)/
	rm -rf *.vcd
	rm -rf filter_tb.dbl dsp.64t
	rm -rf tags

ifneq ($(MAKECMDGOALS),clean)
-include $(OBJDIR)/depends.txt
endif<|MERGE_RESOLUTION|>--- conflicted
+++ resolved
@@ -52,11 +52,7 @@
 VROOT  := $(VERILATOR_ROOT)
 VDEFS  := $(shell ./vversion.sh)
 INCS	:= -I$(RTLD)/obj_dir/ -I$(VROOT)/include -I../rtl/obj_dir
-<<<<<<< HEAD
-PROGRAMS := slowsymf_tb genericfir_tb fastfir_tb boxcar_tb lfsr_gal_tb lfsr_fib_tb delayw_tb slowfil_tb slowfil_srl_tb shalfband_tb lfsr_tb # symfil_tb
-=======
 PROGRAMS := slowsymf_tb genericfir_tb fastfir_tb boxcar_tb lfsr_gal_tb lfsr_fib_tb delayw_tb slowfil_tb shalfband_tb lfsr_tb slowfil_srl_tb # symfil_tb
->>>>>>> 5cd3fa14
 SOURCES := $(addsuffix .cpp,$(PROGRAMS)) filtertb.cpp
 VOBJDR	:= $(RTLD)/obj_dir
 SYSVDR	:= $(VROOT)/include
