--- conflicted
+++ resolved
@@ -47,11 +47,7 @@
 VERILATOR := verilator
 VFLAGS := -O3 -Wall -MMD -trace -cc
 SUBMAKE := make --no-print-directory -C
-<<<<<<< HEAD
-CORES := smplfir iiravg genericfir fastfir boxcar lfsr_gal lfsr_fib delayw lfsr slowfil slowfil_srl slowsymf shalfband
-=======
 CORES := smplfir iiravg genericfir fastfir boxcar lfsr_gal lfsr_fib delayw lfsr slowfil slowsymf shalfband slowfil_srl
->>>>>>> 5cd3fa14
 .PHONY: all $(CORES)
 all: $(CORES) # symfil
 
@@ -59,11 +55,7 @@
 fastfir:	$(VDIRFB)/Vfastfir__ALL.a
 symfil:		$(VDIRFB)/Vsymfil__ALL.a
 slowfil:	$(VDIRFB)/Vslowfil__ALL.a
-<<<<<<< HEAD
 slowfil_srl:	$(VDIRFB)/Vslowfil_srl__ALL.a
-=======
-slowfil:	$(VDIRFB)/Vslowfil_srl__ALL.a
->>>>>>> 5cd3fa14
 slowsymf:	$(VDIRFB)/Vslowsymf__ALL.a
 shalfband:	$(VDIRFB)/Vshalfband__ALL.a
 smplfir:	$(VDIRFB)/Vsmplfir__ALL.a
@@ -93,11 +85,7 @@
 	$(SUBMAKE) $(VDIRFB)/ -f Vslowfil.mk Vslowfil__ALL.a
 
 $(VDIRFB)/Vslowfil_srl__ALL.a: $(VDIRFB)/Vslowfil_srl.mk
-<<<<<<< HEAD
 	$(SUBMAKE) $(VDIRFB)/ -f Vslowfil_srl.mk Vslowfil_srl__ALL.a
-=======
-	$(SUBMAKE) $(VDIRFB)/ -f Vslowfil.mk Vslowfil_srl__ALL.a
->>>>>>> 5cd3fa14
 
 $(VDIRFB)/Vslowsymf__ALL.a: $(VDIRFB)/Vslowsymf.mk
 	$(SUBMAKE) $(VDIRFB)/ -f Vslowsymf.mk Vslowsymf__ALL.a
